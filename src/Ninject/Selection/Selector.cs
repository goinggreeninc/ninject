<<<<<<< HEAD
#region License
// 
// Author: Nate Kohari <nate@enkari.com>
// Copyright (c) 2007-2009, Enkari, Ltd.
// 
// Dual-licensed under the Apache License, Version 2.0, and the Microsoft Public License (Ms-PL).
// See the file LICENSE.txt for details.
// 
#endregion
#region Using Directives
using System;
using System.Collections.Generic;
using System.Linq;
using System.Reflection;
using Ninject.Components;
using Ninject.Infrastructure;
using Ninject.Selection.Heuristics;
#endregion

namespace Ninject.Selection
{
	/// <summary>
	/// Selects members for injection.
	/// </summary>
	public class Selector : NinjectComponent, ISelector
	{
        private const BindingFlags DefaultFlags = BindingFlags.Public | BindingFlags.Instance;

	    private BindingFlags Flags
	    {
	        get
	        {
	            return Settings.InjectNonPublic ? ( DefaultFlags | BindingFlags.NonPublic ) : DefaultFlags;
	        }
	    }

		/// <summary>
		/// Gets or sets the constructor scorer.
		/// </summary>
		public IConstructorScorer ConstructorScorer { get; set; }

		/// <summary>
		/// Gets the property injection heuristics.
		/// </summary>
		public ICollection<IInjectionHeuristic> InjectionHeuristics { get; private set; }

		/// <summary>
		/// Initializes a new instance of the <see cref="Selector"/> class.
		/// </summary>
		/// <param name="constructorScorer">The constructor scorer.</param>
		/// <param name="injectionHeuristics">The injection heuristics.</param>
		public Selector(IConstructorScorer constructorScorer, IEnumerable<IInjectionHeuristic> injectionHeuristics)
		{
			Ensure.ArgumentNotNull(constructorScorer, "constructorScorer");
			Ensure.ArgumentNotNull(injectionHeuristics, "injectionHeuristics");

			ConstructorScorer = constructorScorer;
			InjectionHeuristics = injectionHeuristics.ToList();
		}

		/// <summary>
		/// Selects the constructor to call on the specified type, by using the constructor scorer.
		/// </summary>
		/// <param name="type">The type.</param>
		/// <returns>The selected constructor, or <see langword="null"/> if none were available.</returns>
		public IEnumerable<ConstructorInfo> SelectConstructorsForInjection(Type type)
		{
			Ensure.ArgumentNotNull(type, "type");

			var constructors = type.GetConstructors( Flags );
			return constructors.Length == 0 ? null : constructors;
		}

		/// <summary>
		/// Selects properties that should be injected.
		/// </summary>
		/// <param name="type">The type.</param>
		/// <returns>A series of the selected properties.</returns>
		public IEnumerable<PropertyInfo> SelectPropertiesForInjection(Type type)
		{
			Ensure.ArgumentNotNull(type, "type");
			return type.GetProperties(Flags).Where(p => InjectionHeuristics.Any(h => h.ShouldInject(p)));
		}

		/// <summary>
		/// Selects methods that should be injected.
		/// </summary>
		/// <param name="type">The type.</param>
		/// <returns>A series of the selected methods.</returns>
		public IEnumerable<MethodInfo> SelectMethodsForInjection(Type type)
		{
			Ensure.ArgumentNotNull(type, "type");
			return type.GetMethods(Flags).Where(m => InjectionHeuristics.Any(h => h.ShouldInject(m)));
		}
	}
=======
#region License
// 
// Author: Nate Kohari <nate@enkari.com>
// Copyright (c) 2007-2009, Enkari, Ltd.
// 
// Dual-licensed under the Apache License, Version 2.0, and the Microsoft Public License (Ms-PL).
// See the file LICENSE.txt for details.
// 
#endregion
#region Using Directives
using System;
using System.Collections.Generic;
using System.Linq;
using System.Reflection;
using Ninject.Components;
using Ninject.Infrastructure;
using Ninject.Selection.Heuristics;
#endregion

namespace Ninject.Selection
{
	/// <summary>
	/// Selects members for injection.
	/// </summary>
	public class Selector : NinjectComponent, ISelector
	{
		private const BindingFlags DefaultFlags = BindingFlags.Public | BindingFlags.Instance;

		private BindingFlags Flags
		{
			get { return Settings.InjectNonPublic ? (DefaultFlags | BindingFlags.NonPublic) : DefaultFlags; }
		}

		/// <summary>
		/// Gets or sets the constructor scorer.
		/// </summary>
		public IConstructorScorer ConstructorScorer { get; set; }

		/// <summary>
		/// Gets the property injection heuristics.
		/// </summary>
		public ICollection<IInjectionHeuristic> InjectionHeuristics { get; private set; }

		/// <summary>
		/// Initializes a new instance of the <see cref="Selector"/> class.
		/// </summary>
		/// <param name="constructorScorer">The constructor scorer.</param>
		/// <param name="injectionHeuristics">The injection heuristics.</param>
		public Selector(IConstructorScorer constructorScorer, IEnumerable<IInjectionHeuristic> injectionHeuristics)
		{
			Ensure.ArgumentNotNull(constructorScorer, "constructorScorer");
			Ensure.ArgumentNotNull(injectionHeuristics, "injectionHeuristics");

			ConstructorScorer = constructorScorer;
			InjectionHeuristics = injectionHeuristics.ToList();
		}

		/// <summary>
		/// Selects the constructor to call on the specified type, by using the constructor scorer.
		/// </summary>
		/// <param name="type">The type.</param>
		/// <returns>The selected constructor, or <see langword="null"/> if none were available.</returns>
		public ConstructorInfo SelectConstructor(Type type)
		{
			Ensure.ArgumentNotNull(type, "type");

			ConstructorInfo constructor = type.GetConstructors(Flags).OrderByDescending(c => ConstructorScorer.Score(c)).FirstOrDefault();

			if (constructor == null)
				constructor = type.GetConstructor(new Type[0]);

			return constructor;
		}

		/// <summary>
		/// Selects properties that should be injected.
		/// </summary>
		/// <param name="type">The type.</param>
		/// <returns>A series of the selected properties.</returns>
		public IEnumerable<PropertyInfo> SelectPropertiesForInjection(Type type)
		{
			Ensure.ArgumentNotNull(type, "type");
			return type.GetProperties(Flags).Where(p => InjectionHeuristics.Any(h => h.ShouldInject(p)));
		}

		/// <summary>
		/// Selects methods that should be injected.
		/// </summary>
		/// <param name="type">The type.</param>
		/// <returns>A series of the selected methods.</returns>
		public IEnumerable<MethodInfo> SelectMethodsForInjection(Type type)
		{
			Ensure.ArgumentNotNull(type, "type");
			return type.GetMethods(Flags).Where(m => InjectionHeuristics.Any(h => h.ShouldInject(m)));
		}
	}
>>>>>>> 090c13d6
}<|MERGE_RESOLUTION|>--- conflicted
+++ resolved
@@ -1,100 +1,3 @@
-<<<<<<< HEAD
-#region License
-// 
-// Author: Nate Kohari <nate@enkari.com>
-// Copyright (c) 2007-2009, Enkari, Ltd.
-// 
-// Dual-licensed under the Apache License, Version 2.0, and the Microsoft Public License (Ms-PL).
-// See the file LICENSE.txt for details.
-// 
-#endregion
-#region Using Directives
-using System;
-using System.Collections.Generic;
-using System.Linq;
-using System.Reflection;
-using Ninject.Components;
-using Ninject.Infrastructure;
-using Ninject.Selection.Heuristics;
-#endregion
-
-namespace Ninject.Selection
-{
-	/// <summary>
-	/// Selects members for injection.
-	/// </summary>
-	public class Selector : NinjectComponent, ISelector
-	{
-        private const BindingFlags DefaultFlags = BindingFlags.Public | BindingFlags.Instance;
-
-	    private BindingFlags Flags
-	    {
-	        get
-	        {
-	            return Settings.InjectNonPublic ? ( DefaultFlags | BindingFlags.NonPublic ) : DefaultFlags;
-	        }
-	    }
-
-		/// <summary>
-		/// Gets or sets the constructor scorer.
-		/// </summary>
-		public IConstructorScorer ConstructorScorer { get; set; }
-
-		/// <summary>
-		/// Gets the property injection heuristics.
-		/// </summary>
-		public ICollection<IInjectionHeuristic> InjectionHeuristics { get; private set; }
-
-		/// <summary>
-		/// Initializes a new instance of the <see cref="Selector"/> class.
-		/// </summary>
-		/// <param name="constructorScorer">The constructor scorer.</param>
-		/// <param name="injectionHeuristics">The injection heuristics.</param>
-		public Selector(IConstructorScorer constructorScorer, IEnumerable<IInjectionHeuristic> injectionHeuristics)
-		{
-			Ensure.ArgumentNotNull(constructorScorer, "constructorScorer");
-			Ensure.ArgumentNotNull(injectionHeuristics, "injectionHeuristics");
-
-			ConstructorScorer = constructorScorer;
-			InjectionHeuristics = injectionHeuristics.ToList();
-		}
-
-		/// <summary>
-		/// Selects the constructor to call on the specified type, by using the constructor scorer.
-		/// </summary>
-		/// <param name="type">The type.</param>
-		/// <returns>The selected constructor, or <see langword="null"/> if none were available.</returns>
-		public IEnumerable<ConstructorInfo> SelectConstructorsForInjection(Type type)
-		{
-			Ensure.ArgumentNotNull(type, "type");
-
-			var constructors = type.GetConstructors( Flags );
-			return constructors.Length == 0 ? null : constructors;
-		}
-
-		/// <summary>
-		/// Selects properties that should be injected.
-		/// </summary>
-		/// <param name="type">The type.</param>
-		/// <returns>A series of the selected properties.</returns>
-		public IEnumerable<PropertyInfo> SelectPropertiesForInjection(Type type)
-		{
-			Ensure.ArgumentNotNull(type, "type");
-			return type.GetProperties(Flags).Where(p => InjectionHeuristics.Any(h => h.ShouldInject(p)));
-		}
-
-		/// <summary>
-		/// Selects methods that should be injected.
-		/// </summary>
-		/// <param name="type">The type.</param>
-		/// <returns>A series of the selected methods.</returns>
-		public IEnumerable<MethodInfo> SelectMethodsForInjection(Type type)
-		{
-			Ensure.ArgumentNotNull(type, "type");
-			return type.GetMethods(Flags).Where(m => InjectionHeuristics.Any(h => h.ShouldInject(m)));
-		}
-	}
-=======
 #region License
 // 
 // Author: Nate Kohari <nate@enkari.com>
@@ -157,16 +60,12 @@
 		/// </summary>
 		/// <param name="type">The type.</param>
 		/// <returns>The selected constructor, or <see langword="null"/> if none were available.</returns>
-		public ConstructorInfo SelectConstructor(Type type)
+		public IEnumerable<ConstructorInfo> SelectConstructorsForInjection(Type type)
 		{
 			Ensure.ArgumentNotNull(type, "type");
 
-			ConstructorInfo constructor = type.GetConstructors(Flags).OrderByDescending(c => ConstructorScorer.Score(c)).FirstOrDefault();
-
-			if (constructor == null)
-				constructor = type.GetConstructor(new Type[0]);
-
-			return constructor;
+			var constructors = type.GetConstructors( Flags );
+			return constructors.Length == 0 ? null : constructors;
 		}
 
 		/// <summary>
@@ -191,5 +90,4 @@
 			return type.GetMethods(Flags).Where(m => InjectionHeuristics.Any(h => h.ShouldInject(m)));
 		}
 	}
->>>>>>> 090c13d6
 }