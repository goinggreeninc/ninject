--- conflicted
+++ resolved
@@ -38,8 +38,6 @@
     <Reference Include="IronRuby.Libraries, Version=1.0.0.0, Culture=neutral, processorArchitecture=MSIL">
       <SpecificVersion>False</SpecificVersion>
       <HintPath>..\..\lib\ironruby\IronRuby.Libraries.dll</HintPath>
-<<<<<<< HEAD
-=======
     </Reference>
     <Reference Include="IronRuby.Libraries.Yaml, Version=1.0.0.0, Culture=neutral, processorArchitecture=MSIL">
       <SpecificVersion>False</SpecificVersion>
@@ -48,7 +46,6 @@
     <Reference Include="Microsoft.Dynamic, Version=0.9.5.1, Culture=neutral, processorArchitecture=MSIL">
       <SpecificVersion>False</SpecificVersion>
       <HintPath>..\..\lib\ironruby\Microsoft.Dynamic.dll</HintPath>
->>>>>>> dd7a3e62
     </Reference>
     <Reference Include="Microsoft.Scripting, Version=0.9.5.1, Culture=neutral, processorArchitecture=MSIL">
       <SpecificVersion>False</SpecificVersion>
